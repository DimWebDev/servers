--- conflicted
+++ resolved
@@ -729,12 +729,9 @@
 - **[medRxiv](https://github.com/JackKuo666/medRxiv-MCP-Server)** - Enable AI assistants to search and access medRxiv papers through a simple MCP interface.
 - **[mem0-mcp](https://github.com/mem0ai/mem0-mcp)** - A Model Context Protocol server for Mem0, which helps with managing coding preferences.
 - **[Membase](https://github.com/unibaseio/membase-mcp)** - Save and query your agent memory in distributed way by Membase.
-<<<<<<< HEAD
-- **[Meta Ads Remote MCP] (https://github.com/pipeboard-co/meta-ads-mcp)** - Remote MCP server to interact with Meta Ads API - access, analyze, and manage Facebook, Instagram, and other Meta platforms advertising campaigns.
-=======
+- **[Meta Ads Remote MCP](https://github.com/pipeboard-co/meta-ads-mcp)** - Remote MCP server to interact with Meta Ads API - access, analyze, and manage Facebook, Instagram, and other Meta platforms advertising campaigns.
 - **[Meme MCP](https://github.com/lidorshimoni/meme-mcp)** - Generate memes via AI using the Imgflip API through the Model Context Protocol.
 - **[memento-mcp](https://github.com/gannonh/memento-mcp)** - Knowledge graph memory system built on Neo4j with semantic search, temporal awareness.
->>>>>>> 1d03a370
 - **[MetaTrader MCP](https://github.com/ariadng/metatrader-mcp-server)** - Enable AI LLMs to execute trades using MetaTrader 5 platform.
 - **[Metricool MCP](https://github.com/metricool/mcp-metricool)** - A Model Context Protocol server that integrates with Metricool's social media analytics platform to retrieve performance metrics and schedule content across networks like Instagram, Facebook, Twitter, LinkedIn, TikTok and YouTube.
 - **[Microsoft 365](https://github.com/merill/lokka)** - (by Merill) A Model Context Protocol (MCP) server for Microsoft 365. Includes support for all services including Teams, SharePoint, Exchange, OneDrive, Entra, Intune and more. See [Lokka](https://lokka.dev/) for more details.
